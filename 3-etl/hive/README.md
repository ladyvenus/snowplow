--- conflicted
+++ resolved
@@ -2,60 +2,17 @@
 
 ## Introduction
 
-<<<<<<< HEAD
-Hive is a very powerful tool for querying SnowPlow data. A [cookbook of Hive recipes] [analyst-cookbook]
-is provided in the wiki: it provides a growing list of techniques and queries to use Hive to interrogate SnowPlow data.
-
-### Example queries
-
-Here are some example Hive queries which can be run on the SnowPlow data:
-
-#### Count the number of unique visits in a day
-
-	SELECT COUNT(DISTINCT `user_id`)
-	FROM `snowplow_events_table`
-	WHERE `dt`='2012-05-20'
-
-#### Count the average number of pages-per-visit by day
-
-	SELECT COUNT(`tm`)/COUNT(DISTINCT `visit_id`) /* Average pages per visit */
-	FROM `snowplow_events_table`
-	WHERE `event_action` IS NULL /* i.e. ignore any ajax events */ 
-	GROUP BY `dt` /* group by date */
-	
-#### Look at the number of visitors brought to the site by referrer for 1st visits ONLY
-
-	SELECT
-		`mkt_source`,
-		`mkt_medium`,
-		`mkt_term`,
-		`mkt_content`,
-		`mkt_name`,
-		COUNT(DISTINCT (user_id)),
-	FROM
-		`snowplow_events_table`
-	WHERE
-		`visit_id` = ` /* Only look at 1st visits for each user_id */
-	GROUP BY `mkt_source`, `mkt_medium`, `mkt_term`, `mkt_content`, `mkt_name`
-=======
 Hive is a very powerful tool for creating agile ETL processes on
 web-scale data volumes. We have used Hive to build our initial ETL
 process for SnowPlow data.
->>>>>>> 94cdef59
-
-For more examples, please see the [cookbook of Hive recipes] [analyst-cookbook].
 
 ## Contents
 
 The contents of this folder are as follows:
 
 * In this folder is this README
-* `snowplow-etl` contains the Ruby and Hive code to automate a nightly ETL (extract-transform-load) job to process the daily SnowPlow log files
+* `hiveql` contains the Hive code to automate a regular ETL (extract-transform-load) job to process the daily SnowPlow log files
 * `snowplow-log-deserializers` is an SBT project containing the deserializers to import SnowPlow logs into [Apache Hive] [hive] ready for analysis
-<<<<<<< HEAD
-=======
-* `etl` contains the Ruby and Hive code to automate a nightly ETL (extract-transform-load) job to process the daily SnowPlow log files (_coming soon_)
->>>>>>> 94cdef59
 
 ## Copyright and license
 
